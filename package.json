{
  "name": "@solana-developers/helpers",
  "version": "2.5.2",
  "description": "Solana helper functions",
  "main": "./dist/cjs/index.js",
  "module": "./dist/esm/index.js",
  "types": "./dist/esm/index.d.ts",
  "type": "module",
  "private": false,
  "exports": {
    ".": {
      "import": "./dist/esm/index.js",
      "require": "./dist/cjs/index.js"
    },
    "./node": {
      "import": "./dist/esm/node.js",
      "require": "./dist/cjs/node.js"
    }
  },
  "files": [
    "dist"
  ],
  "sideEffects": false,
  "scripts": {
    "build": "npm run build:esm && npm run build:cjs",
    "build:esm": "tsc",
    "build:cjs": "tsc -p tsconfig.cjs.json",
    "clean": "rm -rf dist",
<<<<<<< HEAD
    "test": "npm run test:ts",
    "test:ts": "jest --config jest.config.js --verbose"
=======
    "test": "esrun src/index.test.ts",
    "typecheck": "tsc --noEmit"
>>>>>>> a6ed39c4
  },
  "keywords": [
    "solana",
    "blockchain",
    "secret key",
    "private key",
    "keypair",
    "devnet SOL",
    "faucet"
  ],
  "author": "Mike MacCana <mike.maccana@solana.org>",
  "contributors": [
    "Nick Frostbutter",
    "John Liu",
    "Steven Luscher",
    "Christian Krueger",
    "Ayush Chauhan"
  ],
  "license": "MIT",
  "dependencies": {
    "@solana/spl-token": "^0.4.8",
    "@solana/spl-token-metadata": "^0.1.4",
    "@solana/web3.js": "^1.95.2",
    "bs58": "^6.0.0",
    "dotenv": "^16.4.5"
  },
  "devDependencies": {
    "@types/jest": "^29.5.12",
    "@types/node": "^20.16.1",
    "c8": "^10.1.2",
    "esrun": "^3.2.26",
    "prettier": "^3.0.3",
    "ts-jest": "^29.2.5",
    "tsup": "^8.2.4",
    "typescript": "^5.5.4"
  },
  "publishConfig": {
    "access": "public",
    "registry": "https://registry.npmjs.org/"
  }
}<|MERGE_RESOLUTION|>--- conflicted
+++ resolved
@@ -26,13 +26,8 @@
     "build:esm": "tsc",
     "build:cjs": "tsc -p tsconfig.cjs.json",
     "clean": "rm -rf dist",
-<<<<<<< HEAD
-    "test": "npm run test:ts",
-    "test:ts": "jest --config jest.config.js --verbose"
-=======
     "test": "esrun src/index.test.ts",
     "typecheck": "tsc --noEmit"
->>>>>>> a6ed39c4
   },
   "keywords": [
     "solana",
